--- conflicted
+++ resolved
@@ -21,14 +21,9 @@
  * @author Sergey Nebolsin (Grails 0.4)
  */
 
-<<<<<<< HEAD
+import griffon.util.Metadata
 import griffon.util.Environment
 import org.codehaus.griffon.artifacts.ArtifactUtils
-=======
-import griffon.util.Metadata
-import org.codehaus.griffon.commons.GriffonContext
-import org.codehaus.griffon.plugins.GriffonPluginUtils
->>>>>>> 9df7deee
 
 includeTargets << griffonScript('_GriffonClean')
 
@@ -228,7 +223,7 @@
                         "DO NOT put application configuration in here, it is not the right place!") {
             entry(key: "app.name", value: griffonAppName)
             entry(key: "app.griffon.version", value: griffonVersion)
-            if(!isPluginProject) entry(key: "plugins.swing", value: griffonVersion)
+            if(!isPluginProject && isArchetypeProject) entry(key: "plugins.swing", value: griffonVersion)
         }
     }
 
