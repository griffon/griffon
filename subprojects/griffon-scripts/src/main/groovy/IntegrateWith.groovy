/*
 * Copyright 2004-2012 the original author or authors.
 *
 * Licensed under the Apache License, Version 2.0 (the "License");
 * you may not use this file except in compliance with the License.
 * You may obtain a copy of the License at
 *
 *      http://www.apache.org/licenses/LICENSE-2.0
 *
 * Unless required by applicable law or agreed to in writing, software
 * distributed under the License is distributed on an "AS IS" BASIS,
 * WITHOUT WARRANTIES OR CONDITIONS OF ANY KIND, either express or implied.
 * See the License for the specific language governing permissions and
 * limitations under the License.
 */

import griffon.util.GriffonUtil
import org.apache.ivy.core.module.descriptor.Artifact
import org.apache.ivy.core.resolve.IvyNode
import org.codehaus.griffon.resolve.IvyDependencyManager
<<<<<<< HEAD
=======
import org.codehaus.griffon.artifacts.ArtifactUtils
import org.codehaus.griffon.artifacts.model.Plugin

import static griffon.util.GriffonApplicationUtils.isWindows
import griffon.util.PluginSettings
>>>>>>> 64bbb5db

/**
 * Command to enable integration of Griffon with external IDEs and build systems
 *
 * @author Graeme Rocher (Grails 1.2)
 * @author Sergey Nebolsin (Grails 1.2)
 */

integrationFiles = new File("${projectWorkDir}/integration-files")

target(integrateWith: "Integrates ") {
    def keys = argsMap.keySet()
    try {
        event("IntegrateWithInit", keys.toList())
        for (key in keys) {
            if (key == 'params') continue
            try {
                def name = GriffonUtil.getClassNameRepresentation(key)
                "integrate${name}"()
            }
            catch (e) {
                println "Error: failed to integrate [${key}] with Griffon: ${e.message}"
                exit 1
            }
        }
    } finally {
        ant.delete(dir: integrationFiles, failonerror: false)
    }
}

target(integrateGradle: "Integrates Gradle with Griffon") {
    depends unpackSupportFiles
    ant.copy(todir: basedir) {
        fileset(dir: "${integrationFiles}/gradle")
    }
    replaceTokens()
    println "Created Gradle build file."
}

target(integrateAnt: "Integrates Ant with Griffon") {
    depends unpackSupportFiles
    ant.copy(todir: basedir) {
        fileset(dir: "${integrationFiles}/ant")
    }
    replaceTokens()
    println "Created Ant build file."
}

target(integrateTextmate: "Integrates Textmate with Griffon") {
    depends unpackSupportFiles
    ant.copy(todir: basedir) {
        fileset(dir: "${integrationFiles}/textmate")
    }

    ant.move(file: "${basedir}/project.tmproj", tofile: "${basedir}/${griffonAppName}.tmproj", overwrite: true)

    replaceTokens()
    println "Created Textmate project files."
}

target(integrateEclipse: "Integrates Eclipse STS with Griffon") {
    depends unpackSupportFiles

    ant.copy(todir: basedir) {
        fileset(dir: "${integrationFiles}/eclipse")
    }
    ant.move(file: "${basedir}/.launch", tofile: "${basedir}/${griffonAppName}.launch", overwrite: true)

    replaceTokens()
    println "Created Eclipse project files."
}


target(integrateIdea: "Integrates Intellij with Griffon") {
    integrateIntellij()
}

target(integrateIntellij: "Integrates Intellij with Griffon") {
    depends unpackSupportFiles

    ant.copy(todir: basedir) {
        fileset(dir: "${integrationFiles}/intellij")
    }
    def griffonIdeaVersion = griffonVersion.replace('-' as char, '_' as char)
            .replace('.' as char, '_' as char)
    ant.move(file: "${basedir}/ideaGriffonProject.iml", tofile: "${basedir}/${griffonAppName}.iml", overwrite: true)
    ant.move(file: "${basedir}/ideaGriffonProjectFixes.iml", tofile: "${basedir}/${griffonAppName}-griffonPluginFixes.iml", overwrite: true)
    ant.move(file: "${basedir}/.idea/libraries/griffon.xml",
            tofile: "${basedir}/.idea/libraries/griffon_${griffonIdeaVersion}.xml", overwrite: true)

    replaceTokens()
    println "Created IntelliJ project files."
}

target(replaceTokens: "Replaces any tokens in the files") {
    def appKey = griffonAppName.replaceAll(/\s/, '.').toLowerCase()
    ant.replace(dir: basedir, includes: "*.*") {
        replacefilter(token: "@griffon.intellij.libs@", value: '')
        replacefilter(token: "@griffon.version@", value: griffonVersion)
        replacefilter(token: "@groovy.version@", value: griffonSettings.groovyVersion)
        replacefilter(token: "@ant.version@", value: griffonSettings.antVersion)
        replacefilter(token: "@slf4j.version@", value: griffonSettings.slf4jVersion)
        replacefilter(token: "@spring.version@", value: griffonSettings.springVersion)
        replacefilter(token: "@griffon.project.name@", value: griffonAppName)
        replacefilter(token: "@griffon.app.version@", value: griffonAppVersion ?: '0.1')
        def paths = pluginPaths()
<<<<<<< HEAD
        replacefilter(token: "@griffon.intellij.addons@", value: intellijAddonsFixes(paths))
        replacefilter(token: "@griffon.intellij.javadoc@", value: intellijJavadocFixes(paths))
        replacefilter(token: "@griffon.intellij.sources@", value: intellijSourcesFixes(paths))
        replacefilter(token: "@griffon.intellij.addon.jars@", value: intellijAddonJarsFixes(paths))
        replacefilter(token: "@griffon.intellij.dependencies@", value: intellijDependenciesFixes(dependencyPaths()))
=======
        replacefilter(token: "@griffon.intellij.addons@", value: intellijAddonsFixes(paths.jars))
        replacefilter(token: "@griffon.intellij.javadoc@", value: intellijJavadocFixes(paths.javadoc))
        replacefilter(token: "@griffon.intellij.sources@", value: intellijSourcesFixes(paths.sources))
        replacefilter(token: "@java.sdk@", value: getPropertyValue('idea.java.sdk', '1.6'))
>>>>>>> 64bbb5db
    }
    def ideaDir = new File("${basedir}/.idea")
    if (ideaDir.exists()) {
        ant.replace(dir: ideaDir) {
            replacefilter(token: "@griffon.intellij.libs@", value: intellijClasspathLibs())
            replacefilter(token: "@griffon.version@", value: griffonVersion)
            replacefilter(token: "@griffon.project.name@", value: griffonAppName)
            replacefilter(token: "@java.sdk@", value: getPropertyValue('idea.java.sdk', '1.6'))
        }
    }
}

target(unpackSupportFiles: "Unpacks the support files") {
    if (!integrationFiles.exists()) {
        griffonUnpack(dest: integrationFiles.path, src: "griffon-integration-files.jar")
    }
}

setDefaultTarget("integrateWith")

griffonLibs = {
    def libs = [] as Set
    if (griffonHome) {
        (new File("${griffonHome}/dist")).eachFileMatch(~/^griffon-.*\.jar/) {file -> libs << file.name }
        (new File("${griffonHome}/lib")).eachFileMatch(~/.*\.jar/) {file ->if (!file.name.startsWith("gant-")) libs << file.name }
    }
    return libs
}

intellijClasspathLibs = {
    def builder = new StringBuilder()
    if (griffonHome) {
        (new File("${griffonHome}/dist")).eachFileMatch(~/^griffon-.*\.jar/) {file ->
            builder << "      <root url=\"jar://${griffonHome}/dist/${file.name}!/\" />\n"
        }
        (new File("${griffonHome}/lib")).eachFileMatch(~/.*\.jar/) {file ->
            if (!file.name.startsWith("gant-")) {
                builder << "      <root url=\"jar://${griffonHome}/lib/${file.name}!/\" />\n"
            }
        }
    }

    return builder.toString()
}

// Generates Eclipse .classpath entries for the Griffon distribution
// JARs. This only works if $GRIFFON_HOME is set.
eclipseClasspathGriffonJars = {args ->
    result = ''
    if (griffonHome) {
        (new File("${griffonHome}/dist")).eachFileMatch(~/^griffon-.*\.jar/) {file ->
            result += "    <classpathentry kind=\"var\" path=\"GRIFFON_HOME/dist/${file.name}\" />\n"
        }
    }
    result
}

intellijAddonsFixes = { List paths ->
    def builder = new StringBuilder()
<<<<<<< HEAD
    File userHome = new File(System.properties.get('user.home'))
    for(def plugin: paths) {
        if(new File(userHome, plugin.addon).exists())
            builder << "          <root url=\"file://\$USER_HOME\$/${plugin.addon}\" />\n"
    }
    return builder.toString()
}

intellijDependenciesFixes = { List paths ->
    def builder = new StringBuilder()
    File userHome = new File(System.properties.get('user.home'))
    for(def plugin: paths) {
        if(new File(userHome, plugin).exists())
            builder << "          <root url=\"jar://\$USER_HOME\$/${plugin}!/\" />\n"
=======
    for(def plugin: paths) {
        builder << "          <root url=\"jar://${plugin}!/\" />\n"
>>>>>>> 64bbb5db
    }
    return builder.toString()
}

intellijJavadocFixes = { List paths ->
    def builder = new StringBuilder()
<<<<<<< HEAD
    File userHome = new File(System.properties.get('user.home'))
    for(def plugin: paths) {
        if(new File(userHome, plugin.javadoc).exists())
            builder << "          <root url=\"jar://\$USER_HOME\$/${plugin.javadoc}!/\" />\n"
=======
    for(def plugin: paths) {
        builder << "          <root url=\"jar://${plugin}!/\" />\n"
>>>>>>> 64bbb5db
    }
    return builder.toString()
}

intellijSourcesFixes = { List paths ->
    def builder = new StringBuilder()
<<<<<<< HEAD
    File userHome = new File(System.properties.get('user.home'))
    for(def plugin: paths) {
        if(new File(userHome, plugin.sources).exists())
            builder << "          <root url=\"jar://\$USER_HOME\$/${plugin.sources}!/\" />\n"
    }
    return builder.toString()
}

intellijAddonJarsFixes = { List paths ->
    def builder = new StringBuilder()
    File userHome = new File(System.properties.get('user.home'))
    for(def plugin: paths) {
        if(new File(userHome, plugin.addon).exists())
            builder << "        <jarDirectory url=\"file://\$USER_HOME\$/${plugin.addon}\" recursive=\"false\" />\n"
=======
    for(def plugin: paths) {
        builder << "          <root url=\"jar://${plugin}!/\" />\n"
>>>>>>> 64bbb5db
    }
    return builder.toString()
}

pluginPaths = {
<<<<<<< HEAD
    IvyDependencyManager dependencyManager = griffonSettings.dependencyManager
    def pDeps = dependencyManager.resolvePluginDependencies()
    def localPlugins = [] as Set
    if (dependencyManager.resolveErrors) {
	pDeps.allProblemMessages.findAll{it.startsWith('unresolved dependency: ')}.each{def m = it =~ /.*#(.*);(.*):/ ; localPlugins << [artifact: m[0][1], revision: m[0][2]]}
        println "Warning: There was an error resolving plugin JAR dependencies. This is acceptable if all of this plugins are installed local only: ${localPlugins}"
    }
    def plugins = [ ]
    if (pDeps) {
        for (IvyNode dep: pDeps.dependencies) {
            try {
                for (Artifact artifact: dep.allArtifacts) {
                    def attr = artifact.attributes
                    plugins << [
                        addon: ".griffon/${griffonVersion}/projects/${griffonAppName}/plugins/${attr.artifact}-${attr.revision}/addon",
                        javadoc : ".griffon/${griffonVersion}/projects/${griffonAppName}/plugins/${attr.artifact}-${attr.revision}/dist/griffon-${attr.artifact}-${attr.revision}-javadoc.jar",
                        sources : ".griffon/${griffonVersion}/projects/${griffonAppName}/plugins/${attr.artifact}-${attr.revision}/dist/griffon-${attr.artifact}-${attr.revision}-sources.jar",
                    ]
                }
            } catch (e) {}
        }
    }
    for(def attr: localPlugins) {
        plugins << [
            addon: ".griffon/${griffonVersion}/projects/${griffonAppName}/plugins/${attr.artifact}-${attr.revision}/addon",
            javadoc : ".griffon/${griffonVersion}/projects/${griffonAppName}/plugins/${attr.artifact}-${attr.revision}/dist/griffon-${attr.artifact}-${attr.revision}-javadoc.jar",
            sources : ".griffon/${griffonVersion}/projects/${griffonAppName}/plugins/${attr.artifact}-${attr.revision}/dist/griffon-${attr.artifact}-${attr.revision}-sources.jar",
        ]
    }
=======
    def visitedDependencies = []

    String userHomeRegex = isWindows ? userHome.toString().replace('\\', '\\\\') : userHome.toString()
    String griffonHomeRegex = isWindows ? griffonHome.toString().replace('\\', '\\\\') : griffonHome.toString()
    String baseDirPath = isWindows ? griffonSettings.baseDir.path.replace('\\', '\\\\') : griffonSettings.baseDir.path

    def normalizeFilePath = { file ->
        String path = file.absolutePath
        path = path.replaceFirst(~/$griffonHomeRegex/, '\\$GRIFFON_HOME\\$')
        path = path.replaceFirst(~/$userHomeRegex/, '\\$USER_HOME\\$')
        path.replaceFirst(~/${baseDirPath}(\\|\/)/, '')
    }

    def plugins = [ jars: [], javadoc: [], sources: [] ]
    def visitDependencies = {List dependencies ->
        dependencies.each { File f ->
            if(visitedDependencies.contains(f)) return
            visitedDependencies << f
            String path = normalizeFilePath(f)
            def pluginDir = new File(path).parentFile.parentFile
            plugins.jars << path
        }
    }

    visitDependencies(griffonSettings.runtimeDependencies)
    visitDependencies(griffonSettings.testDependencies)
    visitDependencies(griffonSettings.compileDependencies)
    visitDependencies(griffonSettings.buildDependencies)

    pluginSettings.doWithPlugins{String name, String version, String path ->
        def pluginDir = new File(path, 'dist')
        def javadoc = new File(pluginDir, "griffon-$name-$version-javadoc.jar")
        if(javadoc.exists())
            plugins.javadoc << normalizeFilePath(javadoc)
        def sources = new File(pluginDir, "griffon-$name-$version-sources.jar")
        if(sources.exists())
            plugins.sources << normalizeFilePath(sources)
    }

    // TODO: Add support for linked plugins
>>>>>>> 64bbb5db
    plugins
}

dependencyPaths = {
    IvyDependencyManager dependencyManager = griffonSettings.dependencyManager
    def deps = dependencyManager.resolveDependencies()
    if (dependencyManager.resolveErrors) {
        println "Error: There was an error resolving plugin JAR dependencies"
        exit 1
    }
    def locations = []
    Set libs = griffonLibs()
    if (deps) {
        for (IvyNode dep: deps.dependencies) {
            try {
                for (Artifact artifact: dep.allArtifacts) {
                    def attr = artifact.attributes
                    if(attr.organisation != 'org.codehaus.griffon.plugins') {
                        def name = "${attr.artifact}-${attr.revision}.${attr.ext}".toString()
                        if(! libs.contains(name))
                            locations << ".ivy2/cache/${attr.organisation}/${attr.module}/${attr.type}s/${name}"
                    }
                }
            } catch (e) {}
        }
    }
    locations
}<|MERGE_RESOLUTION|>--- conflicted
+++ resolved
@@ -15,17 +15,7 @@
  */
 
 import griffon.util.GriffonUtil
-import org.apache.ivy.core.module.descriptor.Artifact
-import org.apache.ivy.core.resolve.IvyNode
-import org.codehaus.griffon.resolve.IvyDependencyManager
-<<<<<<< HEAD
-=======
-import org.codehaus.griffon.artifacts.ArtifactUtils
-import org.codehaus.griffon.artifacts.model.Plugin
-
 import static griffon.util.GriffonApplicationUtils.isWindows
-import griffon.util.PluginSettings
->>>>>>> 64bbb5db
 
 /**
  * Command to enable integration of Griffon with external IDEs and build systems
@@ -35,6 +25,10 @@
  */
 
 integrationFiles = new File("${projectWorkDir}/integration-files")
+
+String userHomeRegex = isWindows ? userHome.toString().replace('\\', '\\\\') : userHome.toString()
+String griffonHomeRegex = isWindows ? griffonHome.toString().replace('\\', '\\\\') : griffonHome.toString()
+String baseDirPath = isWindows ? griffonSettings.baseDir.path.replace('\\', '\\\\') : griffonSettings.baseDir.path
 
 target(integrateWith: "Integrates ") {
     def keys = argsMap.keySet()
@@ -123,7 +117,7 @@
 target(replaceTokens: "Replaces any tokens in the files") {
     def appKey = griffonAppName.replaceAll(/\s/, '.').toLowerCase()
     ant.replace(dir: basedir, includes: "*.*") {
-        replacefilter(token: "@griffon.intellij.libs@", value: '')
+        replacefilter(token: "@griffon.intellij.libs@", value: intellijGriffonJars())
         replacefilter(token: "@griffon.version@", value: griffonVersion)
         replacefilter(token: "@groovy.version@", value: griffonSettings.groovyVersion)
         replacefilter(token: "@ant.version@", value: griffonSettings.antVersion)
@@ -132,18 +126,10 @@
         replacefilter(token: "@griffon.project.name@", value: griffonAppName)
         replacefilter(token: "@griffon.app.version@", value: griffonAppVersion ?: '0.1')
         def paths = pluginPaths()
-<<<<<<< HEAD
-        replacefilter(token: "@griffon.intellij.addons@", value: intellijAddonsFixes(paths))
-        replacefilter(token: "@griffon.intellij.javadoc@", value: intellijJavadocFixes(paths))
-        replacefilter(token: "@griffon.intellij.sources@", value: intellijSourcesFixes(paths))
-        replacefilter(token: "@griffon.intellij.addon.jars@", value: intellijAddonJarsFixes(paths))
-        replacefilter(token: "@griffon.intellij.dependencies@", value: intellijDependenciesFixes(dependencyPaths()))
-=======
         replacefilter(token: "@griffon.intellij.addons@", value: intellijAddonsFixes(paths.jars))
         replacefilter(token: "@griffon.intellij.javadoc@", value: intellijJavadocFixes(paths.javadoc))
         replacefilter(token: "@griffon.intellij.sources@", value: intellijSourcesFixes(paths.sources))
         replacefilter(token: "@java.sdk@", value: getPropertyValue('idea.java.sdk', '1.6'))
->>>>>>> 64bbb5db
     }
     def ideaDir = new File("${basedir}/.idea")
     if (ideaDir.exists()) {
@@ -168,7 +154,7 @@
     def libs = [] as Set
     if (griffonHome) {
         (new File("${griffonHome}/dist")).eachFileMatch(~/^griffon-.*\.jar/) {file -> libs << file.name }
-        (new File("${griffonHome}/lib")).eachFileMatch(~/.*\.jar/) {file ->if (!file.name.startsWith("gant-")) libs << file.name }
+        (new File("${griffonHome}/lib")).eachFileMatch(~/.*\.jar/) {file -> if (!file.name.startsWith("gant-")) libs << file.name }
     }
     return libs
 }
@@ -201,123 +187,70 @@
     result
 }
 
+griffonJars = {->
+    def jars = []
+    new File("${griffonHome}/dist").eachFileMatch(~/^griffon-.*\.jar/) {file ->
+        jars << file
+    }
+    new File("${griffonHome}/lib/shell").eachFileMatch(~/.*\.jar/) {file ->
+        jars << file
+    }
+    new File("${griffonHome}/lib").eachFileMatch(~/.*\.jar/) {file ->
+        jars << file
+    }
+    jars
+}
+
+intellijGriffonJars = {->
+    def builder = new StringBuilder()
+    for (jarFile in griffonJars()) {
+        jarFile = normalizeFilePath(jarFile)
+        builder << "          <root url=\"jar://${jarFile}!/\" />\n"
+    }
+    return builder.toString()
+}
+
 intellijAddonsFixes = { List paths ->
     def builder = new StringBuilder()
-<<<<<<< HEAD
-    File userHome = new File(System.properties.get('user.home'))
-    for(def plugin: paths) {
-        if(new File(userHome, plugin.addon).exists())
-            builder << "          <root url=\"file://\$USER_HOME\$/${plugin.addon}\" />\n"
-    }
-    return builder.toString()
-}
-
-intellijDependenciesFixes = { List paths ->
-    def builder = new StringBuilder()
-    File userHome = new File(System.properties.get('user.home'))
-    for(def plugin: paths) {
-        if(new File(userHome, plugin).exists())
-            builder << "          <root url=\"jar://\$USER_HOME\$/${plugin}!/\" />\n"
-=======
-    for(def plugin: paths) {
+    for (def plugin: paths) {
         builder << "          <root url=\"jar://${plugin}!/\" />\n"
->>>>>>> 64bbb5db
     }
     return builder.toString()
 }
 
 intellijJavadocFixes = { List paths ->
     def builder = new StringBuilder()
-<<<<<<< HEAD
-    File userHome = new File(System.properties.get('user.home'))
-    for(def plugin: paths) {
-        if(new File(userHome, plugin.javadoc).exists())
-            builder << "          <root url=\"jar://\$USER_HOME\$/${plugin.javadoc}!/\" />\n"
-=======
-    for(def plugin: paths) {
+    for (def plugin: paths) {
         builder << "          <root url=\"jar://${plugin}!/\" />\n"
->>>>>>> 64bbb5db
     }
     return builder.toString()
 }
 
 intellijSourcesFixes = { List paths ->
     def builder = new StringBuilder()
-<<<<<<< HEAD
-    File userHome = new File(System.properties.get('user.home'))
-    for(def plugin: paths) {
-        if(new File(userHome, plugin.sources).exists())
-            builder << "          <root url=\"jar://\$USER_HOME\$/${plugin.sources}!/\" />\n"
-    }
-    return builder.toString()
-}
-
-intellijAddonJarsFixes = { List paths ->
-    def builder = new StringBuilder()
-    File userHome = new File(System.properties.get('user.home'))
-    for(def plugin: paths) {
-        if(new File(userHome, plugin.addon).exists())
-            builder << "        <jarDirectory url=\"file://\$USER_HOME\$/${plugin.addon}\" recursive=\"false\" />\n"
-=======
-    for(def plugin: paths) {
+    for (def plugin: paths) {
         builder << "          <root url=\"jar://${plugin}!/\" />\n"
->>>>>>> 64bbb5db
-    }
-    return builder.toString()
+    }
+    return builder.toString()
+}
+
+normalizeFilePath = { file ->
+    String path = file.absolutePath
+    path = path.replaceFirst(~/$griffonHomeRegex/, '\\$GRIFFON_HOME\\$')
+    path = path.replaceFirst(~/$userHomeRegex/, '\\$USER_HOME\\$')
+    path.replaceFirst(~/${baseDirPath}(\\|\/)/, '')
 }
 
 pluginPaths = {
-<<<<<<< HEAD
-    IvyDependencyManager dependencyManager = griffonSettings.dependencyManager
-    def pDeps = dependencyManager.resolvePluginDependencies()
-    def localPlugins = [] as Set
-    if (dependencyManager.resolveErrors) {
-	pDeps.allProblemMessages.findAll{it.startsWith('unresolved dependency: ')}.each{def m = it =~ /.*#(.*);(.*):/ ; localPlugins << [artifact: m[0][1], revision: m[0][2]]}
-        println "Warning: There was an error resolving plugin JAR dependencies. This is acceptable if all of this plugins are installed local only: ${localPlugins}"
-    }
-    def plugins = [ ]
-    if (pDeps) {
-        for (IvyNode dep: pDeps.dependencies) {
-            try {
-                for (Artifact artifact: dep.allArtifacts) {
-                    def attr = artifact.attributes
-                    plugins << [
-                        addon: ".griffon/${griffonVersion}/projects/${griffonAppName}/plugins/${attr.artifact}-${attr.revision}/addon",
-                        javadoc : ".griffon/${griffonVersion}/projects/${griffonAppName}/plugins/${attr.artifact}-${attr.revision}/dist/griffon-${attr.artifact}-${attr.revision}-javadoc.jar",
-                        sources : ".griffon/${griffonVersion}/projects/${griffonAppName}/plugins/${attr.artifact}-${attr.revision}/dist/griffon-${attr.artifact}-${attr.revision}-sources.jar",
-                    ]
-                }
-            } catch (e) {}
-        }
-    }
-    for(def attr: localPlugins) {
-        plugins << [
-            addon: ".griffon/${griffonVersion}/projects/${griffonAppName}/plugins/${attr.artifact}-${attr.revision}/addon",
-            javadoc : ".griffon/${griffonVersion}/projects/${griffonAppName}/plugins/${attr.artifact}-${attr.revision}/dist/griffon-${attr.artifact}-${attr.revision}-javadoc.jar",
-            sources : ".griffon/${griffonVersion}/projects/${griffonAppName}/plugins/${attr.artifact}-${attr.revision}/dist/griffon-${attr.artifact}-${attr.revision}-sources.jar",
-        ]
-    }
-=======
     def visitedDependencies = []
-
-    String userHomeRegex = isWindows ? userHome.toString().replace('\\', '\\\\') : userHome.toString()
-    String griffonHomeRegex = isWindows ? griffonHome.toString().replace('\\', '\\\\') : griffonHome.toString()
-    String baseDirPath = isWindows ? griffonSettings.baseDir.path.replace('\\', '\\\\') : griffonSettings.baseDir.path
-
-    def normalizeFilePath = { file ->
-        String path = file.absolutePath
-        path = path.replaceFirst(~/$griffonHomeRegex/, '\\$GRIFFON_HOME\\$')
-        path = path.replaceFirst(~/$userHomeRegex/, '\\$USER_HOME\\$')
-        path.replaceFirst(~/${baseDirPath}(\\|\/)/, '')
-    }
-
-    def plugins = [ jars: [], javadoc: [], sources: [] ]
+    def exclusions = griffonJars().name
+
+    def plugins = [jars: [], javadoc: [], sources: []]
     def visitDependencies = {List dependencies ->
         dependencies.each { File f ->
-            if(visitedDependencies.contains(f)) return
+            if ((f.name in exclusions) || visitedDependencies.contains(f)) return
             visitedDependencies << f
             String path = normalizeFilePath(f)
-            def pluginDir = new File(path).parentFile.parentFile
             plugins.jars << path
         }
     }
@@ -327,43 +260,14 @@
     visitDependencies(griffonSettings.compileDependencies)
     visitDependencies(griffonSettings.buildDependencies)
 
-    pluginSettings.doWithPlugins{String name, String version, String path ->
+    pluginSettings.doWithPlugins {String name, String version, String path ->
         def pluginDir = new File(path, 'dist')
         def javadoc = new File(pluginDir, "griffon-$name-$version-javadoc.jar")
-        if(javadoc.exists())
-            plugins.javadoc << normalizeFilePath(javadoc)
+        if (javadoc.exists()) plugins.javadoc << normalizeFilePath(javadoc)
         def sources = new File(pluginDir, "griffon-$name-$version-sources.jar")
-        if(sources.exists())
-            plugins.sources << normalizeFilePath(sources)
+        if (sources.exists()) plugins.sources << normalizeFilePath(sources)
     }
 
     // TODO: Add support for linked plugins
->>>>>>> 64bbb5db
     plugins
-}
-
-dependencyPaths = {
-    IvyDependencyManager dependencyManager = griffonSettings.dependencyManager
-    def deps = dependencyManager.resolveDependencies()
-    if (dependencyManager.resolveErrors) {
-        println "Error: There was an error resolving plugin JAR dependencies"
-        exit 1
-    }
-    def locations = []
-    Set libs = griffonLibs()
-    if (deps) {
-        for (IvyNode dep: deps.dependencies) {
-            try {
-                for (Artifact artifact: dep.allArtifacts) {
-                    def attr = artifact.attributes
-                    if(attr.organisation != 'org.codehaus.griffon.plugins') {
-                        def name = "${attr.artifact}-${attr.revision}.${attr.ext}".toString()
-                        if(! libs.contains(name))
-                            locations << ".ivy2/cache/${attr.organisation}/${attr.module}/${attr.type}s/${name}"
-                    }
-                }
-            } catch (e) {}
-        }
-    }
-    locations
 }