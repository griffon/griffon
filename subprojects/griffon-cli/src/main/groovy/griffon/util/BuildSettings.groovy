/*
 * Copyright 2008-2012 the original author or authors.
 *
 * Licensed under the Apache License, Version 2.0 (the "License");
 * you may not use this file except in compliance with the License.
 * You may obtain a copy of the License at
 *
 *      http://www.apache.org/licenses/LICENSE-2.0
 *
 * Unless required by applicable law or agreed to in writing, software
 * distributed under the License is distributed on an "AS IS" BASIS,
 * WITHOUT WARRANTIES OR CONDITIONS OF ANY KIND, either express or implied.
 * See the License for the specific language governing permissions and
 * limitations under the License.
 */
package griffon.util

import org.apache.ivy.core.report.ResolveReport
import org.apache.ivy.plugins.repository.TransferEvent
import org.apache.ivy.plugins.repository.TransferListener
import org.apache.ivy.util.DefaultMessageLogger
import org.apache.ivy.util.Message
import org.codehaus.griffon.artifacts.model.Plugin
import org.codehaus.griffon.resolve.GriffonCoreDependencies
import org.codehaus.griffon.resolve.IvyDependencyManager
import org.codehaus.groovy.runtime.StackTraceUtils
import org.slf4j.Logger
import org.slf4j.LoggerFactory
import org.springframework.core.io.Resource
import org.springframework.core.io.support.PathMatchingResourcePatternResolver

import java.util.concurrent.ConcurrentHashMap
import java.util.regex.Pattern

import static griffon.util.ArtifactSettings.*
import static griffon.util.GriffonExceptionHandler.sanitize
import static griffon.util.GriffonNameUtils.capitalize
import static org.codehaus.griffon.cli.CommandLineConstants.*

/**
 * <p>Represents the project paths and other build settings
 * that the user can change when running the Griffon commands. Defaults
 * are provided for all settings, but the user can override those by
 * setting the appropriate system property or specifying a value for
 * it in the BuildConfig.groovy file.</p>
 * <p><b>Warning</b> The behaviour is poorly defined if you explicitly
 * set some of the project paths (such as {@link #projectWorkDir}),
 * but not others. If you set one of them explicitly, set all of them
 * to ensure consistent behaviour.</p>
 */
class BuildSettings extends AbstractBuildSettings {
    private static final Logger LOG = LoggerFactory.getLogger(BuildSettings)
    private static final String GRIFFON_APP = "griffon-app"

    static final Pattern JAR_PATTERN = ~/^\S+\.jar$/

    /**
     * The base directory of the application
     */
    public static final String APP_BASE_DIR = "base.dir"

    /**
     * The name of the system property for {@link #griffonWorkDir}.
     */
    public static final String WORK_DIR = "griffon.work.dir"

    /**
     * The name of the system property for {@link #projectWorkDir}.
     */
    public static final String PROJECT_WORK_DIR = "griffon.project.work.dir"

    /**
     * The name of the system property for {@link #projectPluginsDir}.
     */
    public static final String PLUGINS_DIR = "griffon.project.plugins.dir"

    /**
     * The name of the system property for {@link #resourcesDir}.
     */
    public static final String PROJECT_RESOURCES_DIR = "griffon.project.resource.dir"

    /**
     * The name of the system property for {@link #sourceDir}.
     */
    public static final String PROJECT_SOURCE_DIR = "griffon.project.source.dir"

    /**
     * The name of the system property for {@link #classesDir}.
     */
    public static final String PROJECT_CLASSES_DIR = "griffon.project.class.dir"

    /**
     * The name of the system property for {@link #testClassesDir}.
     */
    public static final String PROJECT_TEST_CLASSES_DIR = "griffon.project.test.class.dir"

    /**
     * The name of the system property for {@link #testResourcesDir}.
     */
    public static final String PROJECT_TEST_RESOURCES_DIR = "griffon.project.test.resource.dir"

    /**
     * The name of the system property for {@link #testReportsDir}.
     */
    public static final String PROJECT_TEST_REPORTS_DIR = "griffon.project.test.reports.dir"

    /**
     * The name of the system property for {@link #testReportsDir}.
     */
    public static final String PROJECT_DOCS_OUTPUT_DIR = "griffon.project.docs.output.dir"

    /**
     * The name of the system property for {@link #testSourceDir}.
     */
    public static final String PROJECT_TEST_SOURCE_DIR = "griffon.project.test.source.dir"

    /**
     * The name of the system property for {@link #projectTargetDir}.
     */
    public static final String PROJECT_TARGET_DIR = "griffon.project.target.dir"

    /**
     * The name of the system property for multiple {@link #buildListeners}.
     */
    public static final String BUILD_LISTENERS = "griffon.build.listeners"

    /**
     * The base directory for the build, which is normally the root
     * directory of the current project. If a command is run outside
     * of a project, then this will be the current working directory
     * that the command was launched from.
     */
    File baseDir

    /** Location of the current user's home directory - equivalent to "user.home" system property. */
    File userHome

    /**
     * Location of the Griffon distribution as usually identified by
     * the Griffon_HOME environment variable. This value may be
     * <code>null</code> if Griffon_HOME is not set, for example if a
     * project uses the Griffon JAR files directly.
     */
    File griffonHome

    /** The version of Griffon being used for the current script. */
    final String griffonVersion
    final String groovyVersion
    final String antVersion
    final String slf4jVersion
    final String springVersion

    /** The environment for the current script. */
    String griffonEnv

    /**
     * The compiler source level to use
     */
    String compilerSourceLevel = null

    /**
     * The compiler target level to use
     */
    String compilerTargetLevel = null

    String compilerDebug = 'yes'

    /** <code>true</code> if the default environment for a script should be used.  */
    boolean defaultEnv

    /**
     * whether to include source attachments in a resolve
     */
    boolean includeSource
    /**
     * whether to include javadoc attachments in a resolve
     */
    boolean includeJavadoc

    /**
     * Whether the project required build dependencies are externally configured (by Maven for example) or not
     */
    boolean dependenciesExternallyConfigured = false

    /**
     * Whether to enable resolving dependencies
     */
    boolean enableResolve = true

    /** The location of the Griffon working directory where non-project-specific temporary files are stored. */
    File griffonWorkDir

    /** The location of the project working directory for project-specific temporary files. */
    File projectWorkDir

    /** The location of the project target directory where reports, artifacts and so on are output. */
    File projectTargetDir

    /** The location to which Griffon compiles a project's classes. */
    File classesDir

    /** The location to which Griffon compiles a project's test classes. */
    File testClassesDir

    /** The location to which Griffon writes a project's test resources. */
    File testResourcesDir

    /** The location where Griffon keeps temporary copies of a project's resources. */
    File resourcesDir

    /** The location of the plain source. */
    File sourceDir

    /** The location of the test reports. */
    File testReportsDir

    /** The location of the documentation output. */
    File docsOutputDir

    /** The location of the test source. */
    File testSourceDir

    /** Src Encoding  */
    String sourceEncoding = 'UTF-8'

    /** The root loader for the build. This has the required libraries on the classpath. */
    URLClassLoader rootLoader

    /**
     * The settings used to establish the HTTP proxy to use for dependency resolution etc. 
     */
    ConfigObject proxySettings = new ConfigObject()

    /**
     * The file containing the proxy settings 
     */
    File proxySettingsFile;

    /** Implementation of the "griffonScript()" method used in Griffon scripts. */
    Closure griffonScriptClosure

    /** Implementation of the "includePluginScript()" method used in Griffon scripts. */
    Closure includePluginScriptClosure

    /** Implementation of the "includeScript()" method used in Griffon scripts. */
    Closure includeScriptClosure

    /** Implementation of the "resolveResources()" method used in Griffon scripts. */
    Closure resolveResourcesClosure

    private static final PathMatchingResourcePatternResolver RESOLVER = new PathMatchingResourcePatternResolver()

    /**
     * List of jars provided in the applications 'lib' directory
     */
    List applicationJars = []

    List buildListeners = []

    /**
     * Return whether the BuildConfig has been modified
     */
    boolean modified = false

    private List<File> compileDependencies = []
    private boolean defaultCompileDepsAdded = false

    /** List containing the compile-time dependencies of the app as File instances. */
    List<File> getCompileDependencies() {
        if (!defaultCompileDepsAdded) {
            compileDependencies += defaultCompileDependencies
            defaultCompileDepsAdded = true
        }
        return compileDependencies
    }

    /**
     * Sets the compile time dependencies for the project
     */
    void setCompileDependencies(List<File> deps) {
        compileDependencies = deps
    }

    /**
     * The dependency report for all configurations
     */
    @Lazy ResolveReport allDependenciesReport = {
        dependencyManager.resolveAllDependencies()
    }()

    ResolveReport buildResolveReport
    ResolveReport compileResolveReport
    ResolveReport testResolveReport
    ResolveReport runtimeResolveReport

    /** List containing the default (resolved via the dependencyManager) compile-time dependencies of the app as File instances.  */
    private List<File> internalCompileDependencies
    @Lazy List<File> defaultCompileDependencies = {
        if (internalCompileDependencies) return internalCompileDependencies
        LOG.debug "Resolving [compile] dependencies..."
        List<File> jarFiles
        if (shouldResolve()) {
            compileResolveReport = dependencyManager.resolveDependencies(IvyDependencyManager.COMPILE_CONFIGURATION)
            jarFiles = compileResolveReport.getArtifactsReports(null, false).findAll {it.downloadStatus.toString() != 'failed'}.localFile + applicationJars
            LOG.debug("Resolved jars for [compile]: ${{-> jarFiles.join('\n')}}")
        } else {
            jarFiles = []
        }
        return jarFiles
    }()

    private List<File> testDependencies = []
    private boolean defaultTestDepsAdded = false

    /** List containing the test-time dependencies of the app as File instances. */
    List<File> getTestDependencies() {
        if (!defaultTestDepsAdded) {
            testDependencies += defaultTestDependencies
            defaultTestDepsAdded = true
        }
        return testDependencies
    }

    /**
     * Sets the test time dependencies for the project
     */
    void setTestDependencies(List<File> deps) {
        testDependencies = deps
    }

    /** List containing the default test-time dependencies of the app as File instances.  */
    private List<File> internalTestDependencies
    @Lazy List<File> defaultTestDependencies = {
        LOG.debug "Resolving [test] dependencies..."
        if (internalTestDependencies) return internalTestDependencies
        if (shouldResolve()) {
            testResolveReport = dependencyManager.resolveDependencies(IvyDependencyManager.TEST_CONFIGURATION)
            def jarFiles = testResolveReport.getArtifactsReports(null, false).findAll {it.downloadStatus.toString() != 'failed'}.localFile + applicationJars
            LOG.debug("Resolved jars for [test]: ${{-> jarFiles.join('\n')}}")
            return jarFiles
        } else {
            return []
        }
    }()

    private List<File> runtimeDependencies = []
    private boolean defaultRuntimeDepsAdded = false

    /** List containing the runtime dependencies of the app as File instances. */
    List<File> getRuntimeDependencies() {
        if (!defaultRuntimeDepsAdded) {
            runtimeDependencies += defaultRuntimeDependencies
            defaultRuntimeDepsAdded = true
        }
        return runtimeDependencies
    }

    /**
     * Sets the runtime dependencies for the project
     */
    void setRuntimeDependencies(List<File> deps) {
        runtimeDependencies = deps
    }

    /** List containing the default runtime-time dependencies of the app as File instances.  */
    private List<File> internalRuntimeDependencies
    @Lazy List<File> defaultRuntimeDependencies = {
        LOG.debug "Resolving [runtime] dependencies..."
        if (internalRuntimeDependencies) return internalRuntimeDependencies
        if (shouldResolve()) {
            runtimeResolveReport = dependencyManager.resolveDependencies(IvyDependencyManager.RUNTIME_CONFIGURATION)
            def jarFiles = runtimeResolveReport.getArtifactsReports(null, false).findAll {it.downloadStatus.toString() != 'failed'}.localFile + applicationJars
            LOG.debug("Resolved jars for [runtime]: ${{-> jarFiles.join('\n')}}")
            return jarFiles
        }
        return []
    }()

    private List<File> buildDependencies = []
    private boolean defaultBuildDepsAdded = false

    /** List containing the runtime dependencies of the app as File instances.  */
    List<File> getBuildDependencies() {
        if (!defaultBuildDepsAdded) {
            buildDependencies += defaultBuildDependencies
            defaultBuildDepsAdded = true
        }
        return buildDependencies
    }

    /**
     * Sets the runtime dependencies for the project
     */
    void setBuildDependencies(List<File> deps) {
        buildDependencies = deps
    }

    /**
     * List containing the dependencies required for the build system only
     */
    private List<File> internalBuildDependencies
    @Lazy List<File> defaultBuildDependencies = {
        LOG.debug "Resolving [build] dependencies..."
        if (dependenciesExternallyConfigured) {
            return []
        }
        if (internalBuildDependencies) return internalBuildDependencies
        if (shouldResolve()) {
            buildResolveReport = dependencyManager.resolveDependencies(IvyDependencyManager.BUILD_CONFIGURATION)
            def jarFiles = buildResolveReport.getArtifactsReports(null, false).findAll {it.downloadStatus.toString() != 'failed'}.localFile + applicationJars
            LOG.debug("Resolved jars for [build]: ${{-> jarFiles.join('\n')}}")
            return jarFiles
        }
        return []
    }()

    protected boolean shouldResolve() {
        return dependencyManager != null && enableResolve
    }

    /**
     * Manages dependencies and dependency resolution in a Griffon application
     */
    IvyDependencyManager dependencyManager

    /*
     * This is an unclever solution for handling "sticky" values in the
     * project paths, but trying to be clever so far has failed. So, if
     * the values of properties such as "griffonWorkDir" are set explicitly
     * (from outside the class), then they are not overridden by system
     * properties/build config.
     *
     * TODO Sort out this mess. Must decide on what can set this properties,
     * when, and how. Also when and how values can be overridden. This
     * is critically important for the Maven and Ant support.
  */
    private boolean griffonWorkDirSet
    private boolean projectWorkDirSet
    private boolean projectTargetDirSet
    private boolean classesDirSet
    private boolean testClassesDirSet
    private boolean resourcesDirSet
    private boolean testResourcesDirSet
    private boolean sourceDirSet
    private boolean testReportsDirSet
    private boolean docsOutputDirSet
    private boolean testSourceDirSet
    private boolean buildListenersSet
    private boolean verboseCompileSet
    private boolean sourceEncodingSet
    private String resolveChecksum
    private Map resolveCache = new ConcurrentHashMap()
    private boolean readFromCache = false

    final Map<String, String> systemProperties = [:]
    public final PluginSettings pluginSettings
    public final ArtifactSettings artifactSettings

    BuildSettings() {
        this(null, null)
    }

    BuildSettings(String griffonHome) {
        this(new File(griffonHome), null)
    }

    BuildSettings(File griffonHome) {
        this(griffonHome, null)
    }

    BuildSettings(File griffonHome, File baseDir) {
        userHome = new File(System.getProperty("user.home"))
        pluginSettings = new PluginSettings(this)
        artifactSettings = new ArtifactSettings(this)

        if (griffonHome) this.griffonHome = griffonHome

        // Load the 'build.properties' file from the classpath and
        // retrieve the Griffon version from it.
        Properties buildProps = new Properties()
        try {
            loadBuildPropertiesFromClasspath(buildProps)
            griffonVersion = buildProps.'griffon.version'
            groovyVersion = buildProps.'groovy.version'
            antVersion = buildProps.'ant.version'
            slf4jVersion = buildProps.'slf4j.version'
            springVersion = buildProps.'spring.version'
        }
        catch (IOException ex) {
            sanitize(ex).printStackTrace()
            throw new IOException("Unable to find 'build.properties' - make " +
                    "that sure the 'griffon-cli-*.jar' file is on the classpath.")
        }

        // Update the base directory. This triggers some extra config.
        setBaseDir(baseDir)

        if (![Environment.DEVELOPMENT, Environment.TEST].contains(Environment.current)) {
            modified = true
        }

        resolveResourcesClosure = {String pattern ->
            try {
                Resource[] resources = RESOLVER.getResources(pattern)
                // Filter hidden folders from OSX
                if (resources) {
                    List<Resource> tmp = []
                    for (Resource r : resources) {
                        if (r.URL.toString().contains('.DS_Store')) continue
                        tmp.add(r)
                    }
                    resources = tmp.toArray(new Resource[tmp.size()])
                }
                return resources
            } catch (Throwable e) {
                return [] as Resource[]
            }
        }

        // The "griffonScript" closure definition. Returns the location
        // of the corresponding script file if GRIFFON_HOME is set,
        // otherwise it loads the script class using the Gant classloader.
        griffonScriptClosure = {String name ->
            File potentialScript = new File("${griffonHome}/scripts/${name}.groovy")
            potentialScript = potentialScript.exists() ? potentialScript : new File("${griffonHome}/scripts/${name}_.groovy")
            if (potentialScript.exists()) {
                return potentialScript
            } else {
                try {
                    return classLoader.loadClass("${name}_")
                }
                catch (e) {
                    return classLoader.loadClass(name)
                }
            }
        }

        includeScriptClosure = {String name ->
            try {
                return griffonScriptClosure(name)
            } catch (ClassNotFoundException cnfe) {
                Resource[] potentialScripts = pluginSettings.getAvailableScripts(name)
                switch (potentialScripts.size()) {
                    case 1: return potentialScripts[0].file
                    case 0: throw new IllegalArgumentException("No script matches the name $name")
                    default:
                        throw new IllegalArgumentException("Multiple choices available:\n${potentialScripts.file.absolutePath.join('\n')}")
                }
            }
        }

        includePluginScriptClosure = {String pluginName, String scriptName ->
            File pluginHome = artifactSettings.findArtifactDirForName(Plugin.TYPE, pluginName)
            if (!pluginHome) pluginHome = artifactSettings.findArtifactDirForName(Plugin.TYPE, pluginName, true)
            if (!pluginHome) return
            File scriptFile = new File(pluginHome, "/scripts/${scriptName}.groovy")
            if (scriptFile.exists()) includeTargets << scriptFile
        }
    }

    private def loadBuildPropertiesFromClasspath(Properties buildProps) {
        InputStream stream = getClass().classLoader.getResourceAsStream("griffon.build.properties")
        if (stream == null) {
            stream = getClass().classLoader.getResourceAsStream("build.properties")
        }
        if (stream) {
            buildProps.load(stream)
        }
    }

    /**
     * Returns the current base directory of this project.
     */
    File getBaseDir() { baseDir }

    /**
     * <p>Changes the base directory, making sure that everything that
     * depends on it gets refreshed too. If you have have previously
     * loaded a configuration file, you should load it again after
     * calling this method.</p>
     * <p><b>Warning</b> This method resets the project paths, so if
     * they have been set manually by the caller, then that information
     * will be lost!</p>
     */
    void setBaseDir(File newBaseDir) {
        baseDir = newBaseDir ?: establishBaseDir()
        // Initialize Metadata
        Metadata.getInstance(new File(baseDir, "application.properties"))

        // Set up the project paths, using an empty config for now. The
        // paths will be updated if and when a BuildConfig configuration
        // file is loaded.
        config = new ConfigObject()
        establishProjectStructure()

        if (baseDir) {
            // Add the application's libraries.
            def appLibDir = new File(baseDir, "lib")
            if (appLibDir.exists()) {
                appLibDir.eachFileMatch(JAR_PATTERN) {
                    applicationJars << it
                }
            }
        }
    }

    void setGriffonWorkDir(File dir) {
        griffonWorkDir = dir
        griffonWorkDirSet = true
    }

    void setProjectWorkDir(File dir) {
        projectWorkDir = dir
        projectWorkDirSet = true
    }

    void setProjectTargetDir(File dir) {
        projectTargetDir = dir
        projectTargetDirSet = true
    }

    void setClassesDir(File dir) {
        classesDir = dir
        classesDirSet = true
    }

    void setTestClassesDir(File dir) {
        testClassesDir = dir
        testClassesDirSet = true
    }

    void setResourcesDir(File dir) {
        resourcesDir = dir
        resourcesDirSet = true
    }

    void setTestResourcesDir(File dir) {
        testResourcesDir = dir
        testResourcesDirSet = true
    }

    void setSourceDir(File dir) {
        sourceDir = dir
        sourceDirSet = true
    }

    void setTestReportsDir(File dir) {
        testReportsDir = dir
        testReportsDirSet = true
    }

    void setTestSourceDir(File dir) {
        testSourceDir = dir
        testSourceDirSet = true
    }

    void setBuildListeners(buildListeners) {
        this.buildListeners = buildListeners.toList()
        buildListenersSet = true
    }

    Object[] getBuildListeners() { buildListeners.toArray() }

    void setSourceEncoding(String encoding) {
        sourceEncoding = encoding
        sourceEncodingSet = true
    }

    ConfigObject resetConfig() {
        config = new ConfigObject()
        gcl = null
        settingsFileLoaded = false
        loadConfig()
    }

    /**
     * Loads the application's BuildConfig.groovy file if it exists
     * and returns the corresponding config object. If the file does
     * not exist, this returns an empty config.
     */
    ConfigObject loadConfig() {
        loadConfig(new File(baseDir, 'griffon-app/conf/BuildConfig.groovy'))
    }

    /**
     * Loads the given configuration file if it exists and returns the
     * corresponding config object. If the file does not exist, this
     * returns an empty config.
     */
    ConfigObject loadConfig(File configFile) {
        try {
            loadSettingsFile()
            if (configFile.exists()) {
                // To avoid class loader issues, we make sure that the
                // Groovy class loader used to parse the config file has
                // the root loader as its parent. Otherwise we get something
                // like NoClassDefFoundError for Script.
                GroovyClassLoader gcl = obtainGroovyClassLoader()
                ConfigReader configReader = createConfigReader()

                URL configUrl = configFile.toURI().toURL()
                Script script = gcl.parseClass(configFile)?.newInstance()

                config.setConfigFile(configUrl)
                loadConfig(configReader.parse(script))
            } else {
                postLoadConfig()
            }
        } catch (e) {
            StackTraceUtils.deepSanitize e
            throw e
        }
        config
    }

    ConfigObject loadConfig(ConfigObject config) {
        try {
            this.config.merge(config)
            return this.config
        }
        finally {
            postLoadConfig()
        }
    }

    protected void postLoadConfig() {
        establishProjectStructure()
        parseGriffonBuildListeners()
        flatConfig = config.flatten()
        dependencyManager = configureDependencyManager(config)
    }

    protected boolean settingsFileLoaded = false

    protected ConfigObject loadSettingsFile() {
        if (!settingsFileLoaded) {
            File settingsFile = new File("$userHome/.griffon/settings.groovy")
            ClassLoader gcl = obtainGroovyClassLoader()
            ConfigReader configReader = createConfigReader()
            if (settingsFile.exists()) {
                Script script = gcl.parseClass(settingsFile)?.newInstance()
                if (script) {
<<<<<<< HEAD
                    config = configReader.parse(script)
                    /*
                    if (config.containsKey('projects')) {
                        ConfigObject projects = config.remove('projects')
                        String projectName = Metadata.current.getApplicationName()
                        if (projects.containsKey(projectName)) {
                            config.merge(projects.get(projectName))
                        }
                    }
                    */
=======
                    config = slurper.parse(script)
>>>>>>> f7d88942
                }
            }

            this.proxySettingsFile = new File("$userHome/.griffon/ProxySettings.groovy")
            if (proxySettingsFile.exists()) {
                configReader = createConfigReader()
                try {
                    Script script = gcl.parseClass(proxySettingsFile)?.newInstance()
                    if (script) {
                        proxySettings = configReader.parse(script)
                        def current = proxySettings.currentProxy
                        if (current) {
                            proxySettings[current]?.each { key, value ->
                                System.setProperty(key, value)
                            }
                        }
                    }
                }
                catch (e) {
                    println "WARNING: Error configuring proxy settings: ${e.message}"
                }

            }

            settingsFileLoaded = true
        }
        config
    }

    private GroovyClassLoader gcl

    GroovyClassLoader obtainGroovyClassLoader() {
        if (gcl == null) {
            gcl = rootLoader != null ? new GroovyClassLoader(rootLoader) : new GroovyClassLoader(ClassLoader.getSystemClassLoader())
        }
        return gcl
    }

    IvyDependencyManager configureDependencyManager(ConfigObject config) {
        Message.setDefaultLogger new DefaultMessageLogger(Message.MSG_WARN)

        Metadata metadata = Metadata.current
        def appName = metadata.getApplicationName() ?: "griffon"
        def appVersion = metadata.getApplicationVersion() ?: griffonVersion

        IvyDependencyManager dependencyManager = new IvyDependencyManager(appName,
                appVersion, this, metadata)

        dependencyManager.includeJavadoc = includeJavadoc
        dependencyManager.includeSource = includeSource

        dependencyManager.transferListener = { TransferEvent e ->
            switch (e.eventType) {
                case TransferEvent.TRANSFER_STARTED:
                    def resourceName = e.resource.name
                    resourceName = resourceName[resourceName.lastIndexOf('/') + 1..-1]
                    println "Downloading: ${resourceName}"
                    break
                case TransferEvent.TRANSFER_COMPLETED:
                    println "Download complete."
                    break
            }
        } as TransferListener

        def griffonConfig = config.griffon
        // If griffon.dependency.cache.dir is set, use it for Ivy.
        /*
        if (griffonConfig.dependency.cache.dir) {
            dependencyManager.ivySettings.defaultCache = griffonConfig.dependency.cache.dir as File
        }
        */

        if (!dependenciesExternallyConfigured) {
            GriffonCoreDependencies coreDependencies = new GriffonCoreDependencies(griffonVersion, this)
            griffonConfig.global.dependency.resolution = coreDependencies.createDeclaration()
            def credentials = griffonConfig.project.ivy.authentication
            if (credentials instanceof Closure) {
                dependencyManager.parseDependencies credentials
            }
        } else {
            // Even if the dependencies are handled externally, we still
            // to handle plugin dependencies.
            griffonConfig.global.dependency.resolution = {
                repositories {

                }
            }
        }

        def dependencyConfig = griffonConfig.project.dependency.resolution
        if (!dependencyConfig) {
            dependencyConfig = griffonConfig.global.dependency.resolution
            dependencyManager.inheritsAll = true
        }
        if (dependencyConfig) {
            dependencyManager.parseDependencies dependencyConfig
        }
        dependencyManager
    }

    Closure pluginDependencyHandler() {
        return pluginDependencyHandler(dependencyManager)
    }

    public static final int RESOLUTION_SKIPPED = 0i
    public static final int RESOLUTION_OK = 1i
    public static final int RESOLUTION_ERROR = 2i

    Closure pluginDependencyHandler(IvyDependencyManager dependencyManager) {
        ConfigReader pluginSlurper = createConfigReader()

        return { File dir, String pluginName, String pluginVersion ->
            String path = dir.absolutePath
            List<File> dependencyDescriptors = [
                    new File("$path/dependencies.groovy"),
                    new File("$path/plugin-dependencies.groovy")
            ]

            int result = RESOLUTION_SKIPPED
            debug("Resolving plugin ${pluginName}-${pluginVersion} JAR dependencies")
            dependencyDescriptors.each { File dependencyDescriptor ->
                if (dependencyDescriptor.exists()) {
                    def gcl = obtainGroovyClassLoader()

                    try {
                        debug("Parsing dependencies from ${dependencyDescriptor}")
                        Script script = gcl.parseClass(dependencyDescriptor)?.newInstance()
                        if (script) {
                            pluginSlurper.binding = [
                                    pluginName: pluginName,
                                    pluginVersion: pluginVersion,
                                    pluginDirPath: path,
                                    griffonVersion: this.griffonVersion,
                                    groovyVersion: this.groovyVersion,
                                    springVersion: this.springVersion,
                                    antVersion: this.antVersion,
                                    slf4jVersion: this.slf4jVersion
                            ]
                            def pluginConfig = pluginSlurper.parse(script)
                            def pluginDependencyConfig = pluginConfig.griffon.project.dependency.resolution
                            if (pluginDependencyConfig instanceof Closure) {
                                dependencyManager.parseDependencies(pluginName, pluginDependencyConfig)
                            }
                        }
                        if (result != RESOLUTION_ERROR) result = RESOLUTION_OK
                    } catch (e) {
                        result = RESOLUTION_ERROR
                        println "WARNING: Dependencies cannot be resolved for plugin [$pluginName] due to error: ${e.message}"
                    }
                }
            }
            return result
        }
    }

    ConfigReader createConfigReader() {
        ConfigReader reader = new ConfigReader()
        reader.setBinding(
                basedir: baseDir.path,
                baseFile: baseDir,
                baseName: baseDir.name,
                griffonHome: griffonHome?.path,
                griffonVersion: griffonVersion,
                userHome: userHome,
                griffonSettings: this,
                appName: Metadata.current.getApplicationName(),
                appVersion: Metadata.current.getApplicationVersion())
        reader.registerConditionalBlock('environments', Environment.current.name)
        reader.registerConditionalBlock('projects', Metadata.current.getApplicationName())
        reader.registerConditionalBlock("platforms", GriffonApplicationUtils.getFullPlatform())
        return reader
    }

    File isPluginProject() {
        baseDir.listFiles().find {it.name.endsWith(PLUGIN_DESCRIPTOR_SUFFIX)}
    }

    File isArchetypeProject() {
        baseDir.listFiles().find {it.name.endsWith(ARCHETYPE_DESCRIPTOR_SUFFIX)}
    }

    File isAddonPlugin() {
        baseDir.listFiles().find {
            it.name.endsWith(ADDON_DESCRIPTOR_SUFFIX) ||
                    it.name.endsWith(ADDON_DESCRIPTOR_SUFFIX_JAVA)
        }
    }

    boolean isGriffonProject() {
        baseDir.listFiles().find { it.name == 'application.properties' } &&
                baseDir.listFiles().find { it.name == GRIFFON_APP && it.directory }
    }

    boolean isOfflineMode() {
        getConfigValue(KEY_OFFLINE_MODE, false) as boolean
    }

    private void establishProjectStructure() {
        // The third argument to "getPropertyValue()" is either the
        // existing value of the corresponding field, or if that's
        // null, a default value. This ensures that we don't override
        // settings provided by, for example, the Maven plugin.
        def props = config.toProperties()
        compilerSourceLevel = getPropertyValue(KEY_COMPILER_SOURCE_LEVEL, props, null)
        compilerTargetLevel = getPropertyValue(KEY_COMPILER_TARGET_LEVEL, props, null)
        compilerDebug = getPropertyValue(KEY_COMPILER_DEBUG, props, 'yes')

        // read metadata file
        Metadata.current
        if (!griffonWorkDirSet) griffonWorkDir = new File(getPropertyValue(WORK_DIR, props, "${userHome}/.griffon/${griffonVersion}"))
        if (!projectWorkDirSet) projectWorkDir = new File(getPropertyValue(PROJECT_WORK_DIR, props, "$griffonWorkDir/projects/${baseDir.name}"))
        if (!projectTargetDirSet) projectTargetDir = new File(getPropertyValue(PROJECT_TARGET_DIR, props, "$baseDir/target"))
        if (!classesDirSet) classesDir = new File(getPropertyValue(PROJECT_CLASSES_DIR, props, "$projectWorkDir/classes"))
        if (!testClassesDirSet) testClassesDir = new File(getPropertyValue(PROJECT_TEST_CLASSES_DIR, props, "$projectWorkDir/test-classes"))
        if (!resourcesDirSet) resourcesDir = new File(getPropertyValue(PROJECT_RESOURCES_DIR, props, "$projectWorkDir/resources"))
        if (!testResourcesDirSet) testResourcesDir = new File(getPropertyValue(PROJECT_TEST_RESOURCES_DIR, props, "$projectWorkDir/test-resources"))
        if (!sourceDirSet) sourceDir = new File(getPropertyValue(PROJECT_SOURCE_DIR, props, "$baseDir/src"))
        if (!projectPluginsDirSet) this.@projectPluginsDir = new File(getPropertyValue(PLUGINS_DIR, props, "$projectWorkDir/plugins"))
        if (!testReportsDirSet) testReportsDir = new File(getPropertyValue(PROJECT_TEST_REPORTS_DIR, props, "${projectTargetDir}/test-reports"))
        if (!docsOutputDirSet) docsOutputDir = new File(getPropertyValue(PROJECT_DOCS_OUTPUT_DIR, props, "${projectTargetDir}/docs"))
        if (!testSourceDirSet) testSourceDir = new File(getPropertyValue(PROJECT_TEST_SOURCE_DIR, props, "${baseDir}/test"))
        if (!sourceEncodingSet) sourceEncoding = getPropertyValue(KEY_SOURCE_ENCODING, props, "UTF-8")
    }

    protected void parseGriffonBuildListeners() {
        if (!buildListenersSet) {
            def listenersValue = System.getProperty(BUILD_LISTENERS) ?: config.griffon.build.listeners // Anyway to use the constant to do this?
            if (listenersValue) {
                def add = {
                    if (it instanceof String) {
                        it.split(',').each { this.@buildListeners << it }
                    } else if (it instanceof Class) {
                        this.@buildListeners << it
                    } else {
                        throw new IllegalArgumentException("$it is not a valid value for $BUILD_LISTENERS")
                    }
                }

                (listenersValue instanceof Collection) ? listenersValue.each(add) : add(listenersValue)
            }
            buildListenersSet = true
        }
    }

    private getPropertyValue(String propertyName, Properties props, String defaultValue) {
        // First check whether we have a system property with the given name.
        def value = getValueFromSystemOrBuild(propertyName, props)

        // Return the BuildSettings value if there is one, otherwise
        // use the default.
        return value != null ? value : defaultValue
    }

    private getValueFromSystemOrBuild(String propertyName, Properties props) {
        def value = System.getProperty(propertyName)
        if (value != null) return value

        // Now try the BuildSettings config.
        value = props[propertyName]
        return value
    }

    private File establishBaseDir() {
        def sysProp = System.getProperty(APP_BASE_DIR)
        def baseDir
        if (sysProp) {
            baseDir = sysProp == '.' ? new File("") : new File(sysProp)
        }
        else {
            baseDir = new File("")
            if (!new File(baseDir, GRIFFON_APP).exists()) {
                // be careful with this next step...
                // baseDir.parentFile will return null since baseDir is new File("")
                // baseDir.absoluteFile needs to happen before retrieving the parentFile
                def parentDir = baseDir.absoluteFile.parentFile

                // keep moving up one directory until we find
                // one that contains the griffon-app dir or get
                // to the top of the filesystem...
                while (parentDir != null && !new File(parentDir, GRIFFON_APP).exists()) {
                    parentDir = parentDir.parentFile
                }

                if (parentDir != null) {
                    // if we found the project root, use it
                    baseDir = parentDir
                }
            }

        }
        return baseDir.canonicalFile
    }

    void updateDependenciesFor(String conf, List<File> dependencies) {
        List<File> existingDependencies = this."get${capitalize(conf)}Dependencies"()
        List<File> newDependencies = dependencies.unique() - existingDependencies
        if (newDependencies) {
            if (LOG.debugEnabled) {
                LOG.debug("Adding the following dependencies to $conf: ${newDependencies.name.join(', ')}")
            }
            this."get${capitalize(conf)}Dependencies"().addAll(newDependencies)
            for (File jar : newDependencies) {
                getClass().classLoader.rootLoader.addURL(jar.toURI().toURL())
            }
        }

        // required for testing until we spin tests out to their own process
        if (conf == 'test') {
            updateDependenciesFor('build', dependencies)
        }
    }

    Object getConfigValue(String key, Object defaultValue) {
        Object value = System.getProperty(key)
        if (value != null) return value
        config.flatten([:])[key] ?: defaultValue
    }
}<|MERGE_RESOLUTION|>--- conflicted
+++ resolved
@@ -740,20 +740,7 @@
             if (settingsFile.exists()) {
                 Script script = gcl.parseClass(settingsFile)?.newInstance()
                 if (script) {
-<<<<<<< HEAD
                     config = configReader.parse(script)
-                    /*
-                    if (config.containsKey('projects')) {
-                        ConfigObject projects = config.remove('projects')
-                        String projectName = Metadata.current.getApplicationName()
-                        if (projects.containsKey(projectName)) {
-                            config.merge(projects.get(projectName))
-                        }
-                    }
-                    */
-=======
-                    config = slurper.parse(script)
->>>>>>> f7d88942
                 }
             }
 
