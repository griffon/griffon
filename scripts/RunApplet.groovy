--- conflicted
+++ resolved
@@ -31,11 +31,7 @@
     configTweaks << { config.griffon.jars.sign = true }
 }
 target('default': "Runs the applet from Java WebStart") {
-<<<<<<< HEAD
-    depends(checkVersion, tweakConfig, createConfig)
-=======
     depends(checkVersion, tweakConfig, createConfig, package_applet)
->>>>>>> c42b4b29
 
     // calculate the needed jars
     File jardir = new File(ant.antProject.replaceProperties(config.griffon.jars.destDir))
