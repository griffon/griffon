--- conflicted
+++ resolved
@@ -21,27 +21,15 @@
 apply plugin: 'idea'
 
 buildscript {
-<<<<<<< HEAD
     repositories {
         add(new URLResolver()) {
             name = 'GitHub'
             addArtifactPattern 'http://cloud.github.com/downloads/[organisation]/[module]/[module]-[revision].[ext]'
         }
     }
-
     dependencies {
         classpath 'bmuschko:gradle-izpack-plugin:0.1'
-=======
-    gitHub = {
-        def resolver = new URLResolver()
-
-        resolver.with {
-            name = 'GitHub'
-            addArtifactPattern 'http://cloud.github.com/downloads/[organisation]/[module]/[module]-[revision].[ext]'
-        }
-
-        resolver
->>>>>>> 91038411
+        classpath 'bmuschko:gradle-java2html-plugin:0.3'
     }
 }
 
