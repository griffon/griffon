--- conflicted
+++ resolved
@@ -139,19 +139,11 @@
             if(!handler.canShutdown(appDelegate)) {
                 event('ShutdownAborted',[appDelegate])
                 if(log.isDebugEnabled()) {
-<<<<<<< HEAD
-                  try {
-                    log.debug("Shutdown aborted by $handler")
-                  }catch(e) {
-                    log.debug("Shutdown aborted by an handler")
-                  }
-=======
                     try {
                         log.debug("Shutdown aborted by $handler")
                     }catch(UnsupportedOperationException uoe) {
                         log.debug('Shutdown aborted by a handler')
                     }
->>>>>>> 3fcb64c3
                 }
                 return false
             }
